--- conflicted
+++ resolved
@@ -110,7 +110,9 @@
                         s3.HttpMethods.DELETE,
                         s3.HttpMethods.HEAD,
                     ],
-                    allowed_origins=["*"],  # Allow all origins for presigned URL uploads
+                    allowed_origins=[
+                        "*"
+                    ],  # Allow all origins for presigned URL uploads
                     allowed_headers=["*"],  # Allow all headers
                     max_age=3000,  # Cache preflight response for 50 minutes
                 )
@@ -549,56 +551,10 @@
             runtime=_lambda.Runtime.PYTHON_3_10,
             handler="analysis.analysis-templates-lambda.lambda_handler",
             code=_lambda.Code.from_asset("lambdas"),
-<<<<<<< HEAD
-            environment={
-                "ANALYSIS_TEMPLATES_TABLE_NAME": self.props[
-                    "analysis_templates_table_name"
-                ],
-            },
-            timeout=Duration.seconds(30),
-            role=self.ddb_lambda_execution_role,
-        )
-
-        # Lambda to populate default analysis templates at deployment time
-        self.populate_default_templates_lambda = _lambda.Function(
-            self,
-            self.props["stack_name_base"] + "-PopulateDefaultTemplatesLambda",
-            function_name=f"{self.props['stack_name_base']}-PopulateDefaultTemplatesLambda",
-            description="Function to populate default analysis templates in DynamoDB",
-            runtime=_lambda.Runtime.PYTHON_3_10,
-            handler="analysis.populate-default-templates-lambda.lambda_handler",
-            code=_lambda.Code.from_asset("lambdas"),
-            environment={
-                "ANALYSIS_TEMPLATES_TABLE_NAME": self.props[
-                    "analysis_templates_table_name"
-                ],
-            },
-            timeout=Duration.seconds(60),
-            role=self.ddb_lambda_execution_role,
-        )
-
-        # Create a Lambda layer with the default templates JSON file
-        self.default_templates_layer = PythonLayerVersion(
-            self,
-            "default_templates_layer",
-            entry="lambda-layers/analysis-templates-layer",  # directory containing default_analysis_templates.json
-            compatible_runtimes=[
-                _lambda.Runtime.PYTHON_3_10,
-                _lambda.Runtime.PYTHON_3_12,
-            ],
-            license="MIT-0",
-            description="Layer containing default analysis templates JSON file",
-        )
-
-        # Add the layer to the populate templates lambda
-        self.populate_default_templates_lambda.add_layers(self.default_templates_layer)
-
-=======
             timeout=Duration.seconds(30),
             role=self.ddb_lambda_execution_role,  # Simple role since it doesn't need special permissions
         )
 
->>>>>>> 631f5770
         # Add additional permissions to LLM Lambda role now that other Lambdas are created
         # Permission to invoke DDB Lambda for transcript retrieval
         self.llm_lambda_role.add_to_policy(
@@ -611,13 +567,9 @@
         self.llm_lambda_role.add_to_policy(
             iam.PolicyStatement(
                 actions=["s3:GetObject"],
-<<<<<<< HEAD
                 resources=[
                     f"{self.bucket.bucket_arn}/{self.props['s3_text_transcripts_prefix']}/*"
                 ],
-=======
-                resources=[f"{self.bucket.bucket_arn}/{self.props['s3_text_transcripts_prefix']}/*"],
->>>>>>> 631f5770
             )
         )
 
